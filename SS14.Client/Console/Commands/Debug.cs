--- conflicted
+++ resolved
@@ -1,37 +1,24 @@
-<<<<<<< HEAD
-﻿using OpenTK.Graphics;
-using SS14.Client.Interfaces;
-=======
-﻿using System;
+﻿using SS14.Client.Interfaces;
+using System;
 using System.Collections.Generic;
 using System.IO;
 using System.Linq;
 using System.Text;
 using SS14.Client.GameObjects;
 using SS14.Client.Graphics;
-using SS14.Client.Graphics.Render;
->>>>>>> 8fdd7cf7
 using SS14.Client.Interfaces.Console;
 using SS14.Client.Interfaces.Debugging;
 using SS14.Client.Interfaces.GameObjects;
-<<<<<<< HEAD
 using SS14.Client.Interfaces.UserInterface;
 using SS14.Client.UserInterface.CustomControls;
-=======
 using SS14.Client.Interfaces.State;
 using SS14.Client.State.States;
->>>>>>> 8fdd7cf7
 using SS14.Shared.Console;
 using SS14.Shared.GameObjects;
 using SS14.Shared.Interfaces.GameObjects;
 using SS14.Shared.IoC;
 using SS14.Shared.Maths;
-<<<<<<< HEAD
-using System;
-using System.Collections.Generic;
-using System.Text;
-=======
->>>>>>> 8fdd7cf7
+
 
 namespace SS14.Client.Console.Commands
 {
@@ -68,11 +55,7 @@
 
             foreach (var component in components)
             {
-<<<<<<< HEAD
                 console.AddLine($"{component.Owner.Uid}: {component.GetType()}", Color.White);
-=======
-                console.AddLine($"{component.Owner.Uid}: {component.GetType()}", ChatChannel.Default, Color.White);
->>>>>>> 8fdd7cf7
             }
             return false;
         }
@@ -88,11 +71,7 @@
         {
             if (args.Length < 1)
             {
-<<<<<<< HEAD
                 console.AddLine($"Not enough arguments.", Color4.Red);
-=======
-                console.AddLine($"Not enough arguments.", ChatChannel.Default, Color.Red);
->>>>>>> 8fdd7cf7
                 return false;
             }
             var componentFactory = IoCManager.Resolve<IComponentFactory>();
@@ -112,28 +91,16 @@
                 }
                 message.Append($", NSE: {registration.NetworkSynchronizeExistence}, references:");
 
-<<<<<<< HEAD
                 console.AddLine(message.ToString(), Color.White);
 
                 foreach (Type type in registration.References)
                 {
                     console.AddLine($"  {type}", Color.White);
-=======
-                console.AddLine(message.ToString(), ChatChannel.Default, Color.White);
-
-                foreach (Type type in registration.References)
-                {
-                    console.AddLine($"  {type}", ChatChannel.Default, Color.White);
->>>>>>> 8fdd7cf7
                 }
             }
             catch (UnknownComponentException)
             {
-<<<<<<< HEAD
                 console.AddLine($"No registration found for '{args[0]}'", Color.Red);
-=======
-                console.AddLine($"No registration found for '{args[0]}'", ChatChannel.Default, Color.Red);
->>>>>>> 8fdd7cf7
             }
 
             return false;
@@ -162,7 +129,6 @@
 
         public bool Execute(IDebugConsole console, params string[] args)
         {
-<<<<<<< HEAD
             throw new InvalidOperationException("Fuck");
         }
     }
@@ -172,72 +138,6 @@
         public string Command => "debugcolliders";
         public string Help => "";
         public string Description => "Enables debug drawing over all collidables in the game.";
-=======
-            if (args.Length == 0)
-            {
-                console.AddLine("No key specified.", ChatChannel.Default, Color.Red);
-                return false;
-            }
-            if (args.Length > 1)
-            {
-                console.AddLine("This command only takes one argument.", ChatChannel.Default, Color.Red);
-                return false;
-            }
-            var statemgr = IoCManager.Resolve<IStateManager>();
-            if (!(statemgr.CurrentState is GameScreen screen))
-            {
-                console.AddLine("Wrong game state active. Must be GameScreen", ChatChannel.Default, Color.Red);
-                return false;
-            }
-            RenderImage target;
-            var key = args[0];
-            switch (key) {
-                case "playerocclusion":
-                    target = screen.PlayerOcclusionTarget;
-                    break;
-                case "occluderdebug":
-                    target = screen.OccluderDebugTarget;
-                    break;
-                case "light":
-                    target = screen.LightTarget;
-                    break;
-                case "lightintermediate":
-                    target = screen.LightTargetIntermediate;
-                    break;
-                case "composedscene":
-                    target = screen.ComposedSceneTarget;
-                    break;
-                case "overlay":
-                    target = screen.OverlayTarget;
-                    break;
-                case "scene":
-                    target = screen.SceneTarget;
-                    break;
-                case "tiles":
-                    target = screen.TilesTarget;
-                    break;
-                case "screenshadows":
-                    target = screen.ScreenShadows;
-                    break;
-                case "shadowblendintermediate":
-                    target = screen.ShadowBlendIntermediate;
-                    break;
-                case "shadowintermediate":
-                    target = screen.ShadowIntermediate;
-                    break;
-                default:
-                    console.AddLine("Unknown key", ChatChannel.Default, Color.Red);
-                    return false;
-            }
-
-            using (var image = target.Texture.CopyToImage())
-            {
-                var timestamp = DateTime.Now.ToString("yyyyMMddTHHmmsszzz");
-                var filename = Path.GetFullPath(PathHelpers.ExecutableRelativeFile($"dumprt-{key}-{timestamp}.png"));
-                image.SaveToFile(filename);
-                console.AddLine($"Saved dump to {filename}!", ChatChannel.Default, Color.Green);
-            }
->>>>>>> 8fdd7cf7
 
         public bool Execute(IDebugConsole console, params string[] args)
         {
