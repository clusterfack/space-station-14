--- conflicted
+++ resolved
@@ -432,11 +432,6 @@
             }
         }
 
-<<<<<<< HEAD
-        bool onetime = true;
-
-=======
->>>>>>> b8523e53
         public void Render(FrameEventArgs e)
         {
             CluwneLib.Screen.Clear(Color.Black);
