--- conflicted
+++ resolved
@@ -11,15 +11,6 @@
         float Bottom { get; }
         Box2 LocalAABB { get; }
         Box2 AverageAABB { get; }
-<<<<<<< HEAD
         int MapID { get; }
-=======
-        bool IsSlaved();
-        void SetMaster(IEntity m);
-        void UnsetMaster();
-        void AddSlave(IRenderableComponent slavecompo);
-        void RemoveSlave(IRenderableComponent slavecompo);
-        MapId MapID { get; }
->>>>>>> 8fdd7cf7
     }
 }